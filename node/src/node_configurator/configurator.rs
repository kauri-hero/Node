--- conflicted
+++ resolved
@@ -995,12 +995,8 @@
             }
         );
         TestLogHandler::new().exists_log_containing(
-<<<<<<< HEAD
-            r#"WARN: Configurator: Failed to obtain wallet addresses: 281474976710667, Wallets must exist prior to demanding info on them (recover or generate wallets first)"#,
-=======
             "WARN: Configurator: Failed to obtain wallet addresses: 281474976710667, Wallets \
              must exist prior to demanding info on them (recover or generate wallets first)",
->>>>>>> c862700a
         );
     }
 
