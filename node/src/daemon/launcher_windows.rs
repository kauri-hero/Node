// Copyright (c) 2019, MASQ (https://masq.ai). All rights reserved.
#![cfg(target_os = "windows")]

use std::collections::HashMap;
use std::sync::mpsc::Sender;
<<<<<<< HEAD
use crate::daemon::{LaunchSuccess, LaunchError, Forker, ForkerReal, LocalForkResult, Launcher};
=======
use crate::daemon::{LaunchSuccess, Forker, ForkerReal, LocalForkResult};

impl Forker for ForkerReal {
    fn fork(&self) -> Result<LocalForkResult, String> {
        panic! ("fork() should never be called on Windows")
    }
}

pub trait Launcher {
    fn launch(&self, params: HashMap<String, String>) -> Result<LaunchSuccess, String>;
}
>>>>>>> c26864e7

pub struct LauncherReal {}

impl Launcher for LauncherReal {
    fn launch(&self, params: HashMap<String, String>) -> Result<LaunchSuccess, String> {
        unimplemented!()
    }
}

impl LauncherReal {
    // _sender is needed for the not-Windows side; it's not used here
    pub fn new(_sender: Sender<HashMap<String, String>>) -> Self {
        Self {}
    }
}

#[cfg(test)]
mod tests {
    use super::*;

    #[test]
    fn nothing () {
        unimplemented!()
    }
}<|MERGE_RESOLUTION|>--- conflicted
+++ resolved
@@ -3,21 +3,7 @@
 
 use std::collections::HashMap;
 use std::sync::mpsc::Sender;
-<<<<<<< HEAD
 use crate::daemon::{LaunchSuccess, LaunchError, Forker, ForkerReal, LocalForkResult, Launcher};
-=======
-use crate::daemon::{LaunchSuccess, Forker, ForkerReal, LocalForkResult};
-
-impl Forker for ForkerReal {
-    fn fork(&self) -> Result<LocalForkResult, String> {
-        panic! ("fork() should never be called on Windows")
-    }
-}
-
-pub trait Launcher {
-    fn launch(&self, params: HashMap<String, String>) -> Result<LaunchSuccess, String>;
-}
->>>>>>> c26864e7
 
 pub struct LauncherReal {}
 
