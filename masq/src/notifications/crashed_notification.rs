--- conflicted
+++ resolved
@@ -7,15 +7,7 @@
 pub struct CrashNotifier {}
 
 impl CrashNotifier {
-<<<<<<< HEAD
-    pub fn handle_broadcast(
-        response: UiNodeCrashedBroadcast,
-        stdout: &mut dyn Write,
-        _stderr: &mut dyn Write,
-    ) {
-=======
     pub fn handle_broadcast(response: UiNodeCrashedBroadcast, stdout: &mut dyn Write) {
->>>>>>> 49382887
         if response.crash_reason == CrashReason::DaemonCrashed {
             exit_process(1, "The Daemon is no longer running; masq is terminating.\n");
         }
